--- conflicted
+++ resolved
@@ -64,12 +64,9 @@
     run_test_suite('tests/ethereum')
     run_test_suite('tests/moonbeam')
     run_test_suite('tests/solana')
-<<<<<<< HEAD
     run_test_suite('tests/tron')
-=======
     run_test_suite('tests/starknet')
     run_test_suite('tests/fuel')
->>>>>>> 56e24670
 
 
 if __name__ == '__main__':
