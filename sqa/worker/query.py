import gzip
import json
import math
import time
from dataclasses import dataclass
from typing import Iterable, Optional

import marshmallow as mm
import psutil

import sqa.eth.query
import sqa.substrate.query
import sqa.solana.query
<<<<<<< HEAD
import sqa.tron.query
=======
import sqa.starknet.query
import sqa.fuel.query
>>>>>>> 56e24670
from sqa.fs import LocalFs
from sqa.layout import get_chunks, get_filelist, Partition
from sqa.query.model import Model
from sqa.query.plan import QueryPlan
from sqa.query.schema import ArchiveQuery
from .state.intervals import Range
from .util import sha3_256


class InvalidQuery(Exception):
    pass


def validate_query(q) -> ArchiveQuery:
    if not isinstance(q, dict):
        raise InvalidQuery('query must be a JSON object')

    query_type = q.get('type', 'eth')

    if query_type == 'eth':
        q = _validate_shape(q, sqa.eth.query.QUERY_SCHEMA)
    elif query_type == 'substrate':
        q = _validate_shape(q, sqa.substrate.query.QUERY_SCHEMA)
    elif query_type == 'starknet':
        q = _validate_shape(q, sqa.starknet.query.QUERY_SCHEMA)
    elif query_type == 'solana':
        q = _validate_shape(q, sqa.solana.query.QUERY_SCHEMA)
<<<<<<< HEAD
    elif query_type == 'tron':
        q = _validate_shape(q, sqa.tron.query.QUERY_SCHEMA)
=======
    elif query_type == 'fuel':
        q = _validate_shape(q, sqa.fuel.query.QUERY_SCHEMA)
>>>>>>> 56e24670
    else:
        raise InvalidQuery(f'unknown query type - {query_type}"')

    first_block = q['fromBlock']
    last_block = q.get('toBlock')
    if last_block is not None and last_block < first_block:
        raise InvalidQuery(f'fromBlock={last_block} > toBlock={first_block}')

    if _get_query_size(q) > 100:
        raise InvalidQuery('too many item requests')

    return q


def _validate_shape(obj, schema: mm.Schema):
    try:
        return schema.load(obj, unknown=mm.RAISE)
    except mm.ValidationError as err:
        raise InvalidQuery(str(err.normalized_messages()))


def _get_query_size(query: ArchiveQuery) -> int:
    size = 0
    for item in query.values():
        if isinstance(item, list):
            size += len(item)
    return size


def _get_model(q: dict) -> Model:
    query_type = q.get('type', 'eth')
    if query_type == 'eth':
        return sqa.eth.query.MODEL
    elif query_type == 'substrate':
        return sqa.substrate.query.MODEL
    elif query_type == 'starknet':
        return sqa.starknet.query.MODEL
    elif query_type == 'solana':
        return sqa.solana.query.MODEL
<<<<<<< HEAD
    elif query_type == 'tron':
        return sqa.tron.query.MODEL
=======
    elif query_type == 'fuel':
        return sqa.fuel.query.MODEL
>>>>>>> 56e24670
    else:
        raise TypeError(f'unknown query type - {query_type}')


@dataclass(frozen=True)
class QueryResult:
    compressed_data: bytes
    data_size: int
    data_sha3_256: Optional[str]
    num_read_chunks: int
    last_block: Optional[int] = None
    exec_time: Optional[dict] = None


_PS = psutil.Process()


def execute_query(
        dataset_dir: str,
        data_range: Range,
        q: ArchiveQuery,
        compute_data_hash: bool,
        profiling: bool
) -> QueryResult:
    first_block = max(data_range[0], q['fromBlock'])
    last_block = min(data_range[1], q.get('toBlock', math.inf))
    assert first_block <= last_block

    beg = time.time()
    if profiling:
        beg_cpu_times = _PS.cpu_times()

    fs = LocalFs(dataset_dir)

    filelist = get_filelist(fs, first_block)

    plan = QueryPlan(
        model=_get_model(q),
        q=q,
        filelist=filelist
    )

    num_read_chunks = 0
    last_visited_block = -1

    def json_lines() -> Iterable[str]:
        nonlocal num_read_chunks
        nonlocal last_visited_block
        size = 0

        for chunk in get_chunks(fs, first_block=first_block, last_block=last_block):
            try:
                rows = plan.fetch(
                    Partition(dataset_dir, chunk)
                ).column('data')
            except Exception as e:
                e.add_note(f'data chunk: ${fs.abs(chunk.path())}')
                raise e

            num_read_chunks += 1
            line = None

            for row in rows:
                line = row.as_py()
                yield line
                size += len(line)

            if line:
                last_visited_block = json.loads(line)['header']['number']

            if size > 20 * 1024 * 1024:
                return

            if time.time() - beg > 2:
                return

            if last_visited_block and last_visited_block < chunk.last_block:
                return

    result = f'[{",".join(json_lines())}]'

    duration = time.time() - beg

    if profiling:
        end_cpu_times = _PS.cpu_times()
        exec_time = {
            'user': end_cpu_times.user - beg_cpu_times.user,
            'system': end_cpu_times.system - beg_cpu_times.system,
        }
        try:
            exec_time['iowait'] = end_cpu_times.iowait - beg_cpu_times.iowait
        except AttributeError:
            pass
    else:
        exec_time = {}

    exec_time['elapsed'] = duration

    data = result.encode()
    compressed_data = gzip.compress(data, mtime=0)

    data_hash = None
    if compute_data_hash:
        data_hash = sha3_256(data)

    return QueryResult(
        compressed_data=compressed_data,
        data_size=len(data),
        data_sha3_256=data_hash,
        num_read_chunks=num_read_chunks,
        last_block=last_visited_block,
        exec_time=exec_time
    )<|MERGE_RESOLUTION|>--- conflicted
+++ resolved
@@ -11,12 +11,9 @@
 import sqa.eth.query
 import sqa.substrate.query
 import sqa.solana.query
-<<<<<<< HEAD
 import sqa.tron.query
-=======
 import sqa.starknet.query
 import sqa.fuel.query
->>>>>>> 56e24670
 from sqa.fs import LocalFs
 from sqa.layout import get_chunks, get_filelist, Partition
 from sqa.query.model import Model
@@ -44,13 +41,10 @@
         q = _validate_shape(q, sqa.starknet.query.QUERY_SCHEMA)
     elif query_type == 'solana':
         q = _validate_shape(q, sqa.solana.query.QUERY_SCHEMA)
-<<<<<<< HEAD
     elif query_type == 'tron':
         q = _validate_shape(q, sqa.tron.query.QUERY_SCHEMA)
-=======
     elif query_type == 'fuel':
         q = _validate_shape(q, sqa.fuel.query.QUERY_SCHEMA)
->>>>>>> 56e24670
     else:
         raise InvalidQuery(f'unknown query type - {query_type}"')
 
@@ -90,13 +84,10 @@
         return sqa.starknet.query.MODEL
     elif query_type == 'solana':
         return sqa.solana.query.MODEL
-<<<<<<< HEAD
     elif query_type == 'tron':
         return sqa.tron.query.MODEL
-=======
     elif query_type == 'fuel':
         return sqa.fuel.query.MODEL
->>>>>>> 56e24670
     else:
         raise TypeError(f'unknown query type - {query_type}')
 
