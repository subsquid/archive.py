--- conflicted
+++ resolved
@@ -54,7 +54,6 @@
 		--chunk-size 256
 
 
-<<<<<<< HEAD
 ingest-tron:
 	@python3 -m sqa.tron.writer data/tron \
 		--src http://localhost:7373 \
@@ -62,7 +61,6 @@
 		--chunk-size 256
 
 
-=======
 ingest-starknet:
 	@python3 -m sqa.starknet.writer data/starknet \
 		-e ${STARKNET_NODE} \
@@ -78,7 +76,6 @@
 		--chunk-size 512
 
 
->>>>>>> 56e24670
 router:
 	@python3 tests/fake_router.py
 
