import logging
import os.path
from typing import Optional


<<<<<<< HEAD
from etha.util import create_child_task, monitor_service_tasks
from etha.worker.state.controller import RangeLock, StateController, State
=======
from etha.util.asyncio import create_child_task, monitor_service_tasks
from etha.worker.state.controller import RangeLock, StateController
>>>>>>> 7220c6e6
from etha.worker.state.dataset import Dataset, dataset_encode
from etha.worker.state.sync import SyncProcess


LOG = logging.getLogger(__name__)


class StateManager:
    def __init__(self, data_dir: str):
        self._data_dir = data_dir
        self._sync = SyncProcess(data_dir)
        self._controller = StateController(self._sync)
        self._is_started = False

    def get_dataset_dir(self, dataset: Dataset) -> str:
        return os.path.join(self._data_dir, dataset_encode(dataset))

    def get_temp_dir(self):
        return os.path.join(self._data_dir, 'temp')

    def use_range(self, dataset: Dataset, first_block: int) -> Optional[RangeLock]:
        return self._controller.use_range(dataset, first_block)

<<<<<<< HEAD
    def get_state(self) -> State:
        return self._controller.get_state()
=======
    def get_ping_message(self):
        return {
            'worker_id': self._worker_id,
            'worker_url': self._worker_url + '/query',
            'state': self._controller.get_state()
        }

    def get_status(self):
        return {
            'worker_id': self._worker_id,
            'worker_url': self._worker_url + '/query',
            'state': self._controller.get_status()
        }

    async def _ping_loop(self):
        async with httpx.AsyncClient(base_url=self._router_url) as client:
            try:
                while True:
                    await self._ping(client)
                    await asyncio.sleep(10)
            finally:
                await self._pause_ping(client)

    async def _ping(self, client: httpx.AsyncClient):
        try:
            msg = self.get_ping_message()
            response = await client.post('/ping', json=msg)
            response.raise_for_status()
        except httpx.HTTPError:
            LOG.exception('failed to send a ping message')
            return

        ping = response.json()
        LOG.info('ping', extra={'current_state': msg['state'], 'desired_state': ping})

        desired_state = {
            ds: to_range_set(map(tuple, ranges)) for ds, ranges in ping.items()
        }
>>>>>>> 7220c6e6

    def update_state(self, desired_state: State) -> None:
        self._controller.ping(desired_state)

    async def run(self):
        assert not self._is_started
        self._is_started = True
        try:
            data_sync_task = create_child_task('data_sync', self._sync.run())
            await monitor_service_tasks([data_sync_task], log=LOG)
        finally:
            self._sync.close()<|MERGE_RESOLUTION|>--- conflicted
+++ resolved
@@ -3,13 +3,8 @@
 from typing import Optional
 
 
-<<<<<<< HEAD
-from etha.util import create_child_task, monitor_service_tasks
+from etha.util.asyncio import create_child_task, monitor_service_tasks
 from etha.worker.state.controller import RangeLock, StateController, State
-=======
-from etha.util.asyncio import create_child_task, monitor_service_tasks
-from etha.worker.state.controller import RangeLock, StateController
->>>>>>> 7220c6e6
 from etha.worker.state.dataset import Dataset, dataset_encode
 from etha.worker.state.sync import SyncProcess
 
@@ -33,49 +28,8 @@
     def use_range(self, dataset: Dataset, first_block: int) -> Optional[RangeLock]:
         return self._controller.use_range(dataset, first_block)
 
-<<<<<<< HEAD
     def get_state(self) -> State:
         return self._controller.get_state()
-=======
-    def get_ping_message(self):
-        return {
-            'worker_id': self._worker_id,
-            'worker_url': self._worker_url + '/query',
-            'state': self._controller.get_state()
-        }
-
-    def get_status(self):
-        return {
-            'worker_id': self._worker_id,
-            'worker_url': self._worker_url + '/query',
-            'state': self._controller.get_status()
-        }
-
-    async def _ping_loop(self):
-        async with httpx.AsyncClient(base_url=self._router_url) as client:
-            try:
-                while True:
-                    await self._ping(client)
-                    await asyncio.sleep(10)
-            finally:
-                await self._pause_ping(client)
-
-    async def _ping(self, client: httpx.AsyncClient):
-        try:
-            msg = self.get_ping_message()
-            response = await client.post('/ping', json=msg)
-            response.raise_for_status()
-        except httpx.HTTPError:
-            LOG.exception('failed to send a ping message')
-            return
-
-        ping = response.json()
-        LOG.info('ping', extra={'current_state': msg['state'], 'desired_state': ping})
-
-        desired_state = {
-            ds: to_range_set(map(tuple, ranges)) for ds, ranges in ping.items()
-        }
->>>>>>> 7220c6e6
 
     def update_state(self, desired_state: State) -> None:
         self._controller.ping(desired_state)
