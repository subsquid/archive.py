from google.protobuf import empty_pb2 as _empty_pb2
from google.protobuf.internal import containers as _containers
from google.protobuf import descriptor as _descriptor
from google.protobuf import message as _message
from typing import ClassVar as _ClassVar, Iterable as _Iterable, Mapping as _Mapping, Optional as _Optional, Union as _Union

DESCRIPTOR: _descriptor.FileDescriptor

class Envelope(_message.Message):
    __slots__ = ["dataset_state", "logs_collected", "ping", "pong", "query", "query_finished", "query_logs", "query_result", "query_submitted"]
    DATASET_STATE_FIELD_NUMBER: _ClassVar[int]
    LOGS_COLLECTED_FIELD_NUMBER: _ClassVar[int]
    PING_FIELD_NUMBER: _ClassVar[int]
    PONG_FIELD_NUMBER: _ClassVar[int]
    QUERY_FIELD_NUMBER: _ClassVar[int]
    QUERY_FINISHED_FIELD_NUMBER: _ClassVar[int]
    QUERY_LOGS_FIELD_NUMBER: _ClassVar[int]
    QUERY_RESULT_FIELD_NUMBER: _ClassVar[int]
    QUERY_SUBMITTED_FIELD_NUMBER: _ClassVar[int]
    dataset_state: RangeSet
    logs_collected: LogsCollected
    ping: Ping
    pong: Pong
    query: Query
    query_finished: QueryFinished
    query_logs: QueryLogs
    query_result: QueryResult
    query_submitted: QuerySubmitted
    def __init__(self, ping: _Optional[_Union[Ping, _Mapping]] = ..., pong: _Optional[_Union[Pong, _Mapping]] = ..., query: _Optional[_Union[Query, _Mapping]] = ..., query_result: _Optional[_Union[QueryResult, _Mapping]] = ..., dataset_state: _Optional[_Union[RangeSet, _Mapping]] = ..., query_submitted: _Optional[_Union[QuerySubmitted, _Mapping]] = ..., query_finished: _Optional[_Union[QueryFinished, _Mapping]] = ..., query_logs: _Optional[_Union[QueryLogs, _Mapping]] = ..., logs_collected: _Optional[_Union[LogsCollected, _Mapping]] = ...) -> None: ...

class InputAndOutput(_message.Message):
    __slots__ = ["num_read_chunks", "output"]
    NUM_READ_CHUNKS_FIELD_NUMBER: _ClassVar[int]
    OUTPUT_FIELD_NUMBER: _ClassVar[int]
    num_read_chunks: int
    output: SizeAndHash
    def __init__(self, num_read_chunks: _Optional[int] = ..., output: _Optional[_Union[SizeAndHash, _Mapping]] = ...) -> None: ...

class LogsCollected(_message.Message):
    __slots__ = ["sequence_numbers"]
    class SequenceNumbersEntry(_message.Message):
        __slots__ = ["key", "value"]
        KEY_FIELD_NUMBER: _ClassVar[int]
        VALUE_FIELD_NUMBER: _ClassVar[int]
        key: str
        value: int
        def __init__(self, key: _Optional[str] = ..., value: _Optional[int] = ...) -> None: ...
    SEQUENCE_NUMBERS_FIELD_NUMBER: _ClassVar[int]
    sequence_numbers: _containers.ScalarMap[str, int]
    def __init__(self, sequence_numbers: _Optional[_Mapping[str, int]] = ...) -> None: ...

class OkResult(_message.Message):
    __slots__ = ["data", "exec_plan"]
    DATA_FIELD_NUMBER: _ClassVar[int]
    EXEC_PLAN_FIELD_NUMBER: _ClassVar[int]
    data: bytes
    exec_plan: bytes
    def __init__(self, data: _Optional[bytes] = ..., exec_plan: _Optional[bytes] = ...) -> None: ...

class Ping(_message.Message):
    __slots__ = ["pause", "signature", "state", "stored_bytes", "version", "worker_id", "worker_url"]
    PAUSE_FIELD_NUMBER: _ClassVar[int]
    SIGNATURE_FIELD_NUMBER: _ClassVar[int]
    STATE_FIELD_NUMBER: _ClassVar[int]
    STORED_BYTES_FIELD_NUMBER: _ClassVar[int]
    VERSION_FIELD_NUMBER: _ClassVar[int]
    WORKER_ID_FIELD_NUMBER: _ClassVar[int]
    WORKER_URL_FIELD_NUMBER: _ClassVar[int]
    pause: bool
    signature: bytes
    state: WorkerState
    stored_bytes: int
    version: str
    worker_id: str
    worker_url: str
    def __init__(self, worker_id: _Optional[str] = ..., worker_url: _Optional[str] = ..., state: _Optional[_Union[WorkerState, _Mapping]] = ..., pause: bool = ..., stored_bytes: _Optional[int] = ..., version: _Optional[str] = ..., signature: _Optional[bytes] = ...) -> None: ...

class Pong(_message.Message):
    __slots__ = ["active", "jailed", "not_registered", "ping_hash", "unsupported_version"]
    ACTIVE_FIELD_NUMBER: _ClassVar[int]
    JAILED_FIELD_NUMBER: _ClassVar[int]
    NOT_REGISTERED_FIELD_NUMBER: _ClassVar[int]
    PING_HASH_FIELD_NUMBER: _ClassVar[int]
    UNSUPPORTED_VERSION_FIELD_NUMBER: _ClassVar[int]
    active: WorkerState
    jailed: _empty_pb2.Empty
    not_registered: _empty_pb2.Empty
    ping_hash: bytes
    unsupported_version: _empty_pb2.Empty
    def __init__(self, ping_hash: _Optional[bytes] = ..., not_registered: _Optional[_Union[_empty_pb2.Empty, _Mapping]] = ..., unsupported_version: _Optional[_Union[_empty_pb2.Empty, _Mapping]] = ..., jailed: _Optional[_Union[_empty_pb2.Empty, _Mapping]] = ..., active: _Optional[_Union[WorkerState, _Mapping]] = ...) -> None: ...

class Query(_message.Message):
<<<<<<< HEAD
    __slots__ = ["dataset", "profiling", "query", "query_id", "signature", "client_id"]
=======
    __slots__ = ["client_state_json", "dataset", "profiling", "query", "query_id", "signature"]
    CLIENT_STATE_JSON_FIELD_NUMBER: _ClassVar[int]
>>>>>>> 976f1b78
    DATASET_FIELD_NUMBER: _ClassVar[int]
    PROFILING_FIELD_NUMBER: _ClassVar[int]
    QUERY_FIELD_NUMBER: _ClassVar[int]
    QUERY_ID_FIELD_NUMBER: _ClassVar[int]
    SIGNATURE_FIELD_NUMBER: _ClassVar[int]
    client_state_json: str
    dataset: str
    profiling: bool
    query: str
    query_id: str
    client_id: str
    signature: bytes
    def __init__(self, query_id: _Optional[str] = ..., dataset: _Optional[str] = ..., query: _Optional[str] = ..., profiling: bool = ..., client_state_json: _Optional[str] = ..., signature: _Optional[bytes] = ...) -> None: ...

class QueryExecuted(_message.Message):
    __slots__ = ["bad_request", "client_id", "exec_time_ms", "ok", "query", "query_hash", "seq_no", "server_error", "signature", "timestamp_ms", "worker_id"]
    BAD_REQUEST_FIELD_NUMBER: _ClassVar[int]
    CLIENT_ID_FIELD_NUMBER: _ClassVar[int]
    EXEC_TIME_MS_FIELD_NUMBER: _ClassVar[int]
    OK_FIELD_NUMBER: _ClassVar[int]
    QUERY_FIELD_NUMBER: _ClassVar[int]
    QUERY_HASH_FIELD_NUMBER: _ClassVar[int]
    SEQ_NO_FIELD_NUMBER: _ClassVar[int]
    SERVER_ERROR_FIELD_NUMBER: _ClassVar[int]
    SIGNATURE_FIELD_NUMBER: _ClassVar[int]
    TIMESTAMP_MS_FIELD_NUMBER: _ClassVar[int]
    WORKER_ID_FIELD_NUMBER: _ClassVar[int]
    bad_request: str
    client_id: str
    exec_time_ms: int
    ok: InputAndOutput
    query: Query
    query_hash: bytes
    seq_no: int
    server_error: str
    signature: bytes
    timestamp_ms: int
    worker_id: str
    def __init__(self, client_id: _Optional[str] = ..., worker_id: _Optional[str] = ..., query: _Optional[_Union[Query, _Mapping]] = ..., query_hash: _Optional[bytes] = ..., exec_time_ms: _Optional[int] = ..., ok: _Optional[_Union[InputAndOutput, _Mapping]] = ..., bad_request: _Optional[str] = ..., server_error: _Optional[str] = ..., seq_no: _Optional[int] = ..., timestamp_ms: _Optional[int] = ..., signature: _Optional[bytes] = ...) -> None: ...

class QueryFinished(_message.Message):
    __slots__ = ["bad_request", "client_id", "exec_time_ms", "ok", "query_id", "server_error", "timeout", "worker_id"]
    BAD_REQUEST_FIELD_NUMBER: _ClassVar[int]
    CLIENT_ID_FIELD_NUMBER: _ClassVar[int]
    EXEC_TIME_MS_FIELD_NUMBER: _ClassVar[int]
    OK_FIELD_NUMBER: _ClassVar[int]
    QUERY_ID_FIELD_NUMBER: _ClassVar[int]
    SERVER_ERROR_FIELD_NUMBER: _ClassVar[int]
    TIMEOUT_FIELD_NUMBER: _ClassVar[int]
    WORKER_ID_FIELD_NUMBER: _ClassVar[int]
    bad_request: str
    client_id: str
    exec_time_ms: int
    ok: SizeAndHash
    query_id: str
    server_error: str
    timeout: _empty_pb2.Empty
    worker_id: str
    def __init__(self, client_id: _Optional[str] = ..., worker_id: _Optional[str] = ..., query_id: _Optional[str] = ..., exec_time_ms: _Optional[int] = ..., ok: _Optional[_Union[SizeAndHash, _Mapping]] = ..., bad_request: _Optional[str] = ..., server_error: _Optional[str] = ..., timeout: _Optional[_Union[_empty_pb2.Empty, _Mapping]] = ...) -> None: ...

class QueryLogs(_message.Message):
    __slots__ = ["queries_executed"]
    QUERIES_EXECUTED_FIELD_NUMBER: _ClassVar[int]
    queries_executed: _containers.RepeatedCompositeFieldContainer[QueryExecuted]
    def __init__(self, queries_executed: _Optional[_Iterable[_Union[QueryExecuted, _Mapping]]] = ...) -> None: ...

class QueryResult(_message.Message):
    __slots__ = ["bad_request", "ok", "query_id", "server_error"]
    BAD_REQUEST_FIELD_NUMBER: _ClassVar[int]
    OK_FIELD_NUMBER: _ClassVar[int]
    QUERY_ID_FIELD_NUMBER: _ClassVar[int]
    SERVER_ERROR_FIELD_NUMBER: _ClassVar[int]
    bad_request: str
    ok: OkResult
    query_id: str
    server_error: str
    def __init__(self, query_id: _Optional[str] = ..., ok: _Optional[_Union[OkResult, _Mapping]] = ..., bad_request: _Optional[str] = ..., server_error: _Optional[str] = ...) -> None: ...

class QuerySubmitted(_message.Message):
    __slots__ = ["client_id", "dataset", "query", "query_hash", "query_id", "worker_id"]
    CLIENT_ID_FIELD_NUMBER: _ClassVar[int]
    DATASET_FIELD_NUMBER: _ClassVar[int]
    QUERY_FIELD_NUMBER: _ClassVar[int]
    QUERY_HASH_FIELD_NUMBER: _ClassVar[int]
    QUERY_ID_FIELD_NUMBER: _ClassVar[int]
    WORKER_ID_FIELD_NUMBER: _ClassVar[int]
    client_id: str
    dataset: str
    query: str
    query_hash: bytes
    query_id: str
    worker_id: str
    def __init__(self, client_id: _Optional[str] = ..., worker_id: _Optional[str] = ..., query_id: _Optional[str] = ..., dataset: _Optional[str] = ..., query: _Optional[str] = ..., query_hash: _Optional[bytes] = ...) -> None: ...

class Range(_message.Message):
    __slots__ = ["begin", "end"]
    BEGIN_FIELD_NUMBER: _ClassVar[int]
    END_FIELD_NUMBER: _ClassVar[int]
    begin: int
    end: int
    def __init__(self, begin: _Optional[int] = ..., end: _Optional[int] = ...) -> None: ...

class RangeSet(_message.Message):
    __slots__ = ["ranges"]
    RANGES_FIELD_NUMBER: _ClassVar[int]
    ranges: _containers.RepeatedCompositeFieldContainer[Range]
    def __init__(self, ranges: _Optional[_Iterable[_Union[Range, _Mapping]]] = ...) -> None: ...

class SizeAndHash(_message.Message):
    __slots__ = ["sha3_256", "size"]
    SHA3_256_FIELD_NUMBER: _ClassVar[int]
    SIZE_FIELD_NUMBER: _ClassVar[int]
    sha3_256: bytes
    size: int
    def __init__(self, size: _Optional[int] = ..., sha3_256: _Optional[bytes] = ...) -> None: ...

class WorkerState(_message.Message):
    __slots__ = ["datasets"]
    class DatasetsEntry(_message.Message):
        __slots__ = ["key", "value"]
        KEY_FIELD_NUMBER: _ClassVar[int]
        VALUE_FIELD_NUMBER: _ClassVar[int]
        key: str
        value: RangeSet
        def __init__(self, key: _Optional[str] = ..., value: _Optional[_Union[RangeSet, _Mapping]] = ...) -> None: ...
    DATASETS_FIELD_NUMBER: _ClassVar[int]
    datasets: _containers.MessageMap[str, RangeSet]
    def __init__(self, datasets: _Optional[_Mapping[str, RangeSet]] = ...) -> None: ...<|MERGE_RESOLUTION|>--- conflicted
+++ resolved
@@ -90,12 +90,8 @@
     def __init__(self, ping_hash: _Optional[bytes] = ..., not_registered: _Optional[_Union[_empty_pb2.Empty, _Mapping]] = ..., unsupported_version: _Optional[_Union[_empty_pb2.Empty, _Mapping]] = ..., jailed: _Optional[_Union[_empty_pb2.Empty, _Mapping]] = ..., active: _Optional[_Union[WorkerState, _Mapping]] = ...) -> None: ...
 
 class Query(_message.Message):
-<<<<<<< HEAD
-    __slots__ = ["dataset", "profiling", "query", "query_id", "signature", "client_id"]
-=======
-    __slots__ = ["client_state_json", "dataset", "profiling", "query", "query_id", "signature"]
+    __slots__ = ["client_state_json", "dataset", "profiling", "query", "query_id", "signature", "client_id"]
     CLIENT_STATE_JSON_FIELD_NUMBER: _ClassVar[int]
->>>>>>> 976f1b78
     DATASET_FIELD_NUMBER: _ClassVar[int]
     PROFILING_FIELD_NUMBER: _ClassVar[int]
     QUERY_FIELD_NUMBER: _ClassVar[int]
