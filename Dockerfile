--- conflicted
+++ resolved
@@ -38,11 +38,11 @@
 ENTRYPOINT ["/app/env/bin/python", "-m", "sqa.substrate.writer"]
 
 
-<<<<<<< HEAD
 FROM writer-base AS tron-writer
 RUN /app/env/bin/python -m sqa.tron.writer --help > /dev/null # win a little bit of startup time
 ENTRYPOINT ["/app/env/bin/python", "-m", "sqa.tron.writer"]
-=======
+
+
 FROM writer-base AS starknet-writer
 RUN /app/env/bin/python -m sqa.starknet.writer --help > /dev/null # win a little bit of startup time
 ENTRYPOINT ["/app/env/bin/python", "-m", "sqa.starknet.writer"]
@@ -51,7 +51,6 @@
 FROM writer-base AS fuel-writer
 RUN /app/env/bin/python -m sqa.fuel.writer --help > /dev/null # win a little bit of startup time
 ENTRYPOINT ["/app/env/bin/python", "-m", "sqa.fuel.writer"]
->>>>>>> 56e24670
 
 
 FROM builder AS worker-builder
