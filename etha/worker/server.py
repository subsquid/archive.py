import argparse
import asyncio
import multiprocessing
import os

import uvicorn

from etha.util.asyncio import create_child_task, monitor_service_tasks, run_async_program
from etha.util.child_proc import init_child_process
from etha.worker.api import create_app
from etha.worker.state.manager import StateManager
from etha.worker.transport import HttpTransport
from etha.worker.worker import Worker

class Server(uvicorn.Server):
    def install_signal_handlers(self) -> None:
        pass

    async def run_server_task(self) -> None:
        task = create_child_task('serve', self.serve())
        try:
            # wrap with `asyncio.wait()` to prevent immediate coroutine abortion
            await asyncio.wait([task])
        except asyncio.CancelledError:
            self.should_exit = True
            await task


def parse_cli_args():
    program = argparse.ArgumentParser(
        description='Subsquid eth archive worker'
    )

    program.add_argument(
        '--router',
        required=True,
        metavar='URL',
        help='URL of the router to connect to'
    )

    program.add_argument(
        '--worker-id',
        required=True,
        metavar='UID',
        help='unique id of this worker'
    )

    program.add_argument(
        '--worker-url',
        required=True,
        metavar='URL',
        help='externally visible URL of this worker'
    )

    program.add_argument(
        '--data-dir',
        metavar='DIR',
        help='directory to keep in the data and state of this worker (defaults to cwd)'
    )

    program.add_argument(
        '--port',
        type=int,
        default=8000,
        metavar='N',
        help='port to listen on (defaults to 8000)'
    )

    program.add_argument(
        '--procs',
        type=int,
        metavar='N',
        help='number of processes to use to execute data queries'
    )

    return program.parse_args()


<<<<<<< HEAD
    sm = StateManager(data_dir=args.data_dir or os.getcwd())
    transport = HttpTransport(
=======
async def serve(args):
    sm = StateManager(
>>>>>>> 7220c6e6
        worker_id=args.worker_id,
        worker_url=args.worker_url,
        router_url=args.router,
    )

    with multiprocessing.Pool(processes=args.procs, initializer=init_child_process) as pool:
        worker = Worker(sm, pool, transport)
        app = create_app(sm, worker)
        server_conf = uvicorn.Config(
            app,
            port=args.port,
            host='0.0.0.0',
            access_log=False,
            log_config=None
        )

        server = Server(server_conf)

        await monitor_service_tasks([
            asyncio.create_task(server.run_server_task(), name='http_server'),
<<<<<<< HEAD
            asyncio.create_task(sm.run(), name='state_manager'),
            asyncio.create_task(worker.run(), name='worker'),
        ], log=LOG)
=======
            asyncio.create_task(sm.run(), name='state_manager')
        ])
>>>>>>> 7220c6e6


def cli():
    run_async_program(serve, parse_cli_args())<|MERGE_RESOLUTION|>--- conflicted
+++ resolved
@@ -76,13 +76,9 @@
     return program.parse_args()
 
 
-<<<<<<< HEAD
+async def serve(args):
     sm = StateManager(data_dir=args.data_dir or os.getcwd())
     transport = HttpTransport(
-=======
-async def serve(args):
-    sm = StateManager(
->>>>>>> 7220c6e6
         worker_id=args.worker_id,
         worker_url=args.worker_url,
         router_url=args.router,
@@ -103,14 +99,9 @@
 
         await monitor_service_tasks([
             asyncio.create_task(server.run_server_task(), name='http_server'),
-<<<<<<< HEAD
             asyncio.create_task(sm.run(), name='state_manager'),
             asyncio.create_task(worker.run(), name='worker'),
-        ], log=LOG)
-=======
-            asyncio.create_task(sm.run(), name='state_manager')
         ])
->>>>>>> 7220c6e6
 
 
 def cli():
