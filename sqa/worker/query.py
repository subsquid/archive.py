import gzip
import json
import math
import time
from dataclasses import dataclass
from typing import Iterable, Optional

import marshmallow as mm
import psutil

import sqa.eth.query
import sqa.substrate.query
<<<<<<< HEAD
import sqa.tron.query
=======
import sqa.solana.query
>>>>>>> 6485eaa3
from sqa.fs import LocalFs
from sqa.layout import get_chunks, get_filelist, Partition
from sqa.query.model import Model
from sqa.query.plan import QueryPlan
from sqa.query.schema import ArchiveQuery
from .state.intervals import Range
from .util import sha3_256


class InvalidQuery(Exception):
    pass


def validate_query(q) -> ArchiveQuery:
    if not isinstance(q, dict):
        raise InvalidQuery('query must be a JSON object')

    query_type = q.get('type', 'eth')

    if query_type == 'eth':
        q = _validate_shape(q, sqa.eth.query.QUERY_SCHEMA)
    elif query_type == 'substrate':
        q = _validate_shape(q, sqa.substrate.query.QUERY_SCHEMA)
<<<<<<< HEAD
    elif query_type == 'tron':
        q = _validate_shape(q, sqa.tron.query.QUERY_SCHEMA)
=======
    elif query_type == 'solana':
        q = _validate_shape(q, sqa.solana.query.QUERY_SCHEMA)
>>>>>>> 6485eaa3
    else:
        raise InvalidQuery(f'unknown query type - {query_type}"')

    first_block = q['fromBlock']
    last_block = q.get('toBlock')
    if last_block is not None and last_block < first_block:
        raise InvalidQuery(f'fromBlock={last_block} > toBlock={first_block}')

    if _get_query_size(q) > 100:
        raise InvalidQuery('too many item requests')

    return q


def _validate_shape(obj, schema: mm.Schema):
    try:
        return schema.load(obj, unknown=mm.RAISE)
    except mm.ValidationError as err:
        raise InvalidQuery(str(err.normalized_messages()))


def _get_query_size(query: ArchiveQuery) -> int:
    size = 0
    for item in query.values():
        if isinstance(item, list):
            size += len(item)
    return size


def _get_model(q: dict) -> Model:
    query_type = q.get('type', 'eth')
    if query_type == 'eth':
        return sqa.eth.query.MODEL
    elif query_type == 'substrate':
        return sqa.substrate.query.MODEL
<<<<<<< HEAD
    elif query_type == 'tron':
        return sqa.tron.query.MODEL
=======
    elif query_type == 'solana':
        return sqa.solana.query.MODEL
>>>>>>> 6485eaa3
    else:
        raise TypeError(f'unknown query type - {query_type}')


@dataclass(frozen=True)
class QueryResult:
    compressed_data: bytes
    data_size: int
    data_sha3_256: Optional[str]
    num_read_chunks: int
    last_block: Optional[int] = None
    exec_time: Optional[dict] = None


_PS = psutil.Process()


def execute_query(
        dataset_dir: str,
        data_range: Range,
        q: ArchiveQuery,
        compute_data_hash: bool,
        profiling: bool
) -> QueryResult:
    first_block = max(data_range[0], q['fromBlock'])
    last_block = min(data_range[1], q.get('toBlock', math.inf))
    assert first_block <= last_block

    beg = time.time()
    if profiling:
        beg_cpu_times = _PS.cpu_times()

    fs = LocalFs(dataset_dir)

    filelist = get_filelist(fs, first_block)

    plan = QueryPlan(
        model=_get_model(q),
        q=q,
        filelist=filelist
    )

    num_read_chunks = 0
    last_visited_block = -1

    def json_lines() -> Iterable[str]:
        nonlocal num_read_chunks
        nonlocal last_visited_block
        size = 0

        for chunk in get_chunks(fs, first_block=first_block, last_block=last_block):
            try:
                rows = plan.fetch(
                    Partition(dataset_dir, chunk)
                ).column('data')
            except Exception as e:
                e.add_note(f'data chunk: ${fs.abs(chunk.path())}')
                raise e

            num_read_chunks += 1
            line = None

            for row in rows:
                line = row.as_py()
                yield line
                size += len(line)

            if line:
                last_visited_block = json.loads(line)['header']['number']

            if size > 20 * 1024 * 1024:
                return

            if time.time() - beg > 2:
                return

            if last_visited_block and last_visited_block < chunk.last_block:
                return

    result = f'[{",".join(json_lines())}]'

    duration = time.time() - beg

    if profiling:
        end_cpu_times = _PS.cpu_times()
        exec_time = {
            'user': end_cpu_times.user - beg_cpu_times.user,
            'system': end_cpu_times.system - beg_cpu_times.system,
        }
        try:
            exec_time['iowait'] = end_cpu_times.iowait - beg_cpu_times.iowait
        except AttributeError:
            pass
    else:
        exec_time = {}

    exec_time['elapsed'] = duration

    data = result.encode()
    compressed_data = gzip.compress(data, mtime=0)

    data_hash = None
    if compute_data_hash:
        data_hash = sha3_256(data)

    return QueryResult(
        compressed_data=compressed_data,
        data_size=len(data),
        data_sha3_256=data_hash,
        num_read_chunks=num_read_chunks,
        last_block=last_visited_block,
        exec_time=exec_time
    )<|MERGE_RESOLUTION|>--- conflicted
+++ resolved
@@ -10,11 +10,8 @@
 
 import sqa.eth.query
 import sqa.substrate.query
-<<<<<<< HEAD
+import sqa.solana.query
 import sqa.tron.query
-=======
-import sqa.solana.query
->>>>>>> 6485eaa3
 from sqa.fs import LocalFs
 from sqa.layout import get_chunks, get_filelist, Partition
 from sqa.query.model import Model
@@ -38,13 +35,10 @@
         q = _validate_shape(q, sqa.eth.query.QUERY_SCHEMA)
     elif query_type == 'substrate':
         q = _validate_shape(q, sqa.substrate.query.QUERY_SCHEMA)
-<<<<<<< HEAD
+    elif query_type == 'solana':
+        q = _validate_shape(q, sqa.solana.query.QUERY_SCHEMA)
     elif query_type == 'tron':
         q = _validate_shape(q, sqa.tron.query.QUERY_SCHEMA)
-=======
-    elif query_type == 'solana':
-        q = _validate_shape(q, sqa.solana.query.QUERY_SCHEMA)
->>>>>>> 6485eaa3
     else:
         raise InvalidQuery(f'unknown query type - {query_type}"')
 
@@ -80,13 +74,10 @@
         return sqa.eth.query.MODEL
     elif query_type == 'substrate':
         return sqa.substrate.query.MODEL
-<<<<<<< HEAD
+    elif query_type == 'solana':
+        return sqa.solana.query.MODEL
     elif query_type == 'tron':
         return sqa.tron.query.MODEL
-=======
-    elif query_type == 'solana':
-        return sqa.solana.query.MODEL
->>>>>>> 6485eaa3
     else:
         raise TypeError(f'unknown query type - {query_type}')
 
